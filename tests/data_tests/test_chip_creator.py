import os
import pathlib
import shutil

import numpy as np
import pandas as pd
import pytest
import xarray as xr
from absl import flags

from instageo.data import chip_creator
from instageo.data.chip_creator import app, check_required_flags

FLAGS = flags.FLAGS

test_root = pathlib.Path(__file__).parent.resolve()


@pytest.fixture
def setup_and_teardown_output_dir():
    output_dir = "/tmp/csv_chip_creator"
    os.makedirs(output_dir, exist_ok=True)
    yield
    try:
        shutil.rmtree(os.path.join(output_dir, "chips"))
        shutil.rmtree(os.path.join(output_dir, "seg_maps"))
        os.remove(os.path.join(output_dir, "granules_to_download.csv"))
        os.remove(os.path.join(output_dir, "hls_dataset.json"))
        os.remove(os.path.join(output_dir, "hls_chips_dataset.csv"))
    except FileNotFoundError:
        pass


<<<<<<< HEAD
def test_get_chip_coords():
    df = pd.read_csv("tests/data/sample_4326.csv")
    df = gpd.GeoDataFrame(df, geometry=[Point(xy) for xy in zip(df.x, df.y)])
    df.set_crs(epsg=4326, inplace=True)
    df = df.to_crs(crs=32613)

    ds = xr.open_dataset("tests/data/HLS.S30.T38PMB.2022145T072619.v2.0.B02.tif")
    chip_coords = {tuple(coords) for coords in get_chip_coords(df, ds, 64)}
    assert chip_coords == {
        (2, 0),
        (0, 3),
        (2, 2),
        (0, 3),
        (2, 0),
        (3, 2),
        (2, 3),
        (0, 3),
        (2, 3),
        (1, 2),
    }


=======
>>>>>>> c1c357bc
@pytest.mark.auth
@pytest.mark.parametrize(
    "data_source, chip_counts, tile_counts", [("HLS", 3, 21), ("S2", 2, 2)]
)
def test_chip_creator(
    setup_and_teardown_output_dir, data_source, chip_counts, tile_counts
):
    output_directory = "/tmp/csv_chip_creator"
    argv = [
        "chip_creator",
        "--dataframe_path",
        os.path.join(os.path.dirname(test_root), "data/test_breeding_data.csv"),
        "--output_directory",
        output_directory,
        "--min_count",
        "4",
        "--chip_size",
        "512",
        "--no_data_value",
        "-1",
        "--temporal_tolerance",
        "1",
        "--temporal_step",
        "30",
        "--num_steps",
        "1",
<<<<<<< HEAD
        "--masking_strategy",
        "any",
        "--mask_types",
        "water",
        "--processing_method",
        "download",
=======
        "--data_source",
        data_source,
>>>>>>> c1c357bc
    ]
    FLAGS(argv)
    chip_creator.main("None")
    chips = os.listdir(os.path.join(output_directory, "chips"))
    seg_maps = os.listdir(os.path.join(output_directory, "seg_maps"))
    assert len(chips) == len(seg_maps)
    assert len(chips) == chip_counts
    chip_path = os.path.join(output_directory, "chips", chips[0])
    seg_map_path = os.path.join(output_directory, "seg_maps", seg_maps[0])
    chip = xr.open_dataset(chip_path)
    seg_map = xr.open_dataset(seg_map_path)
    assert chip.band_data.shape == (6, 512, 512)
    assert np.unique(chip.band_data).size > 1
    assert seg_map.band_data.shape == (1, 512, 512)
    assert np.unique(seg_map.band_data).size > 1
    assert (
        len(
            pd.read_csv(
                os.path.join(
                    output_directory, f"{data_source.lower()}_granules_to_download.csv"
                )
            )
        )
        == tile_counts
    )


@pytest.mark.auth
def test_chip_creator_download_only(setup_and_teardown_output_dir):
    output_directory = "/tmp/csv_chip_creator"
    argv = [
        "chip_creator",
        "--dataframe_path",
        os.path.join(os.path.dirname(test_root), "data/test_breeding_data.csv"),
        "--output_directory",
        output_directory,
        "--min_count",
        "4",
        "--chip_size",
        "512",
        "--no_data_value",
        "-1",
        "--temporal_tolerance",
        "1",
        "--temporal_step",
        "30",
        "--num_steps",
        "1",
<<<<<<< HEAD
        "--processing_method",
        "download-only",
=======
        "--download_only",
        "True",
        "--data_source",
        "HLS",
>>>>>>> c1c357bc
    ]
    FLAGS(argv)
    chip_creator.main("None")
    assert os.path.exists(os.path.join(output_directory, "hls_dataset.json"))
    assert os.path.exists(
        os.path.join(output_directory, "hls_granules_to_download.csv")
    )
    assert not os.path.exists(os.path.join(output_directory, "chips"))
    assert not os.path.exists(os.path.join(output_directory, "seg_maps"))


@pytest.mark.auth
def test_chip_creator_cog(setup_and_teardown_output_dir):
    output_directory = "/tmp/csv_chip_creator"
    argv = [
        "chip_creator",
        "--dataframe_path",
        os.path.join(os.path.dirname(test_root), "data/test_breeding_data.csv"),
        "--output_directory",
        output_directory,
        "--min_count",
        "4",
        "--chip_size",
        "512",
        "--no_data_value",
        "-1",
        "--temporal_tolerance",
        "1",
        "--temporal_step",
        "30",
        "--num_steps",
        "1",
        "--masking_strategy",
        "any",
        "--mask_types",
        "water",
        "--processing_method",
        "cog",
    ]
    FLAGS(argv)
    chip_creator.main("None")
    chips = os.listdir(os.path.join(output_directory, "chips"))
    seg_maps = os.listdir(os.path.join(output_directory, "seg_maps"))
    assert len(chips) == len(seg_maps)
    assert len(chips) == 4
    chip_path = os.path.join(output_directory, "chips", chips[0])
    seg_map_path = os.path.join(output_directory, "seg_maps", seg_maps[0])
    chip = xr.open_dataset(chip_path)
    seg_map = xr.open_dataset(seg_map_path)
    assert chip.band_data.shape == (6, 512, 512)
    assert np.unique(chip.band_data).size > 1
    assert seg_map.band_data.shape == (1, 512, 512)
    assert np.unique(seg_map.band_data).size > 1


def test_missing_flags_raises_error():
    """Test missing flags."""
    FLAGS.dataframe_path = None
    FLAGS.output_directory = None
    FLAGS(["test"])

    with pytest.raises(app.UsageError) as excinfo:
        check_required_flags()
    assert "Flag --dataframe_path is required" in str(
        excinfo.value
    ) or "Flag --output_directory is required" in str(
        excinfo.value
    ), "Expected UsageError with a message about missing required flags"


def test_no_missing_flags():
    """Test correct flags."""
    FLAGS(
        [
            __file__,
            "--dataframe_path=/path/to/dataframe",
            "--output_directory=/path/to/output",
        ]
    )
    try:
        check_required_flags()
    except app.UsageError:
        pytest.fail("UsageError was raised even though no flags were missing.")<|MERGE_RESOLUTION|>--- conflicted
+++ resolved
@@ -2,14 +2,17 @@
 import pathlib
 import shutil
 
+import geopandas as gpd
 import numpy as np
 import pandas as pd
 import pytest
 import xarray as xr
 from absl import flags
+from shapely.geometry import Point
 
 from instageo.data import chip_creator
 from instageo.data.chip_creator import app, check_required_flags
+from instageo.data.data_pipeline import get_chip_coords
 
 FLAGS = flags.FLAGS
 
@@ -31,7 +34,6 @@
         pass
 
 
-<<<<<<< HEAD
 def test_get_chip_coords():
     df = pd.read_csv("tests/data/sample_4326.csv")
     df = gpd.GeoDataFrame(df, geometry=[Point(xy) for xy in zip(df.x, df.y)])
@@ -54,8 +56,6 @@
     }
 
 
-=======
->>>>>>> c1c357bc
 @pytest.mark.auth
 @pytest.mark.parametrize(
     "data_source, chip_counts, tile_counts", [("HLS", 3, 21), ("S2", 2, 2)]
@@ -82,17 +82,14 @@
         "30",
         "--num_steps",
         "1",
-<<<<<<< HEAD
+        "--data_source",
+        data_source,
         "--masking_strategy",
         "any",
         "--mask_types",
         "water",
         "--processing_method",
         "download",
-=======
-        "--data_source",
-        data_source,
->>>>>>> c1c357bc
     ]
     FLAGS(argv)
     chip_creator.main("None")
@@ -141,15 +138,11 @@
         "30",
         "--num_steps",
         "1",
-<<<<<<< HEAD
         "--processing_method",
         "download-only",
-=======
-        "--download_only",
         "True",
         "--data_source",
         "HLS",
->>>>>>> c1c357bc
     ]
     FLAGS(argv)
     chip_creator.main("None")
