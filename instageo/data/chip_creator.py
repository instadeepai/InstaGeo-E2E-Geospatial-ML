--- conflicted
+++ resolved
@@ -25,11 +25,7 @@
 
 import pandas as pd
 import rasterio
-<<<<<<< HEAD
-=======
 import rasterio.features
-import xarray as xr
->>>>>>> 3154e660
 from absl import app, flags, logging
 from dotenv import load_dotenv
 from tqdm import tqdm
@@ -92,14 +88,13 @@
     "download_only", False, "Downloads dataset without creating chips."
 )
 flags.DEFINE_boolean("mask_cloud", False, "Perform Cloud Masking")
-<<<<<<< HEAD
 flags.DEFINE_boolean("water_mask", False, "Perform Water Masking")
 flags.DEFINE_enum("data_source", "HLS", ["HLS", "S2"], "Data source to use.")
 flags.DEFINE_integer(
     "cloud_coverage",
     10,
     "Percentage of cloud cover to use. Accepted values are between 0 and 100.",
-=======
+)
 flags.DEFINE_integer(
     "window_size",
     0,
@@ -111,7 +106,6 @@
     pixels and can, in some cases account for low geolocation precision. Keep the default value
     if only interested in the pixel in which the observation falls.""",
     lower_bound=0,
->>>>>>> 3154e660
 )
 
 
@@ -123,251 +117,26 @@
             raise app.UsageError(f"Flag --{flag_name} is required.")
 
 
-<<<<<<< HEAD
-=======
-def create_segmentation_map(
-    chip: Any, df: pd.DataFrame, no_data_value: int, window_size: int
-) -> np.ndarray:
-    """Create a segmentation map for the chip using the DataFrame.
-
-    Args:
-        chip (Any): The chip (subset of the original data) for which the segmentation
-            map is being created.
-        df (pd.DataFrame): DataFrame containing the data to be used in the segmentation
-            map.
-        no_data_value (int): Value to be used for pixels with no data.
-        window_size (int): Window size to use around the observation pixel.
-
-    Returns:
-        np.ndarray: The created segmentation map as a NumPy array.
-    """
-    seg_map = chip.isel(band=0).assign(
-        {
-            "band_data": (
-                ("y", "x"),
-                no_data_value * np.ones((chip.sizes["x"], chip.sizes["y"])),
-            )
-        }
-    )
-    df = df[
-        (chip["x"].min().item() <= df["geometry"].x)
-        & (df["geometry"].x <= chip["x"].max().item())
-        & (chip["y"].min().item() <= df["geometry"].y)
-        & (df["geometry"].y <= chip["y"].max().item())
-    ]
-    cols, rows = np.floor(
-        ~seg_map.rio.transform() * (df.geometry.x.values, df.geometry.y.values)
-    ).astype(int)
-    offsets = np.arange(-window_size, window_size + 1)
-    offset_rows, offset_cols = np.meshgrid(offsets, offsets)
-    window_rows = np.clip(
-        rows[:, np.newaxis, np.newaxis] + offset_rows, 0, chip.sizes["x"] - 1
-    )
-    window_cols = np.clip(
-        cols[:, np.newaxis, np.newaxis] + offset_cols, 0, chip.sizes["y"] - 1
-    )
-    window_labels = np.repeat(df.label.values, offset_rows.ravel().shape)
-    seg_map.band_data.values[window_rows.ravel(), window_cols.ravel()] = window_labels
-    return seg_map.band_data.squeeze()
-
-
-def get_chip_coords(
-    df: gpd.GeoDataFrame, tile: xr.DataArray, chip_size: int
-) -> list[tuple[int, int]]:
-    """Get Chip Coordinates.
-
-    Given a list of x,y coordinates tuples of a point and an xarray dataarray, this
-    function returns the corresponding x,y indices of the grid where each point will fall
-    when the DataArray is gridded such that each grid has size `chip_size`
-    indices where it will fall.
-
-    Args:
-        gdf (gpd.GeoDataFrame): GeoPandas dataframe containing the point.
-        tile (xr.DataArray): Tile DataArray.
-        chip_size (int): Size of each chip.
-
-    Returns:
-        List of chip indices.
-    """
-    coords = []
-    for _, row in df.iterrows():
-        x = bisect.bisect_left(tile["x"].values, row["geometry"].x)
-        y = bisect.bisect_left(tile["y"].values[::-1], row["geometry"].y)
-        y = tile.sizes["y"] - y - 1
-        x = int(x // chip_size)
-        y = int(y // chip_size)
-        coords.append((x, y))
-    return coords
-
-
-def create_and_save_chips_with_seg_maps(
-    hls_tile_dict: dict[str, dict[str, str]],
-    df: pd.DataFrame,
-    chip_size: int,
-    output_directory: str,
-    no_data_value: int,
-    src_crs: int,
-    mask_cloud: bool,
-    window_size: int,
-) -> tuple[list[str], list[str | None]]:
-    """Chip Creator.
-
-    Create chips and corresponding segmentation maps from a HLS tile and save them to
-    an output directory.
-
-    Args:
-        hls_tile_dict (Dict): A dict mapping band names to HLS tile filepath.
-        df (pd.DataFrame): DataFrame containing the data for segmentation maps.
-        chip_size (int): Size of each chip.
-        output_directory (str): Directory where the chips and segmentation maps will be
-            saved.
-        no_data_value (int): Value to use for no data areas in the segmentation maps.
-        src_crs (int): CRS of points in `df`
-        mask_cloud (bool): Perform cloud masking if True.
-        window_size (int): Window size to use around the observation pixel.
-
-    Returns:
-        A tuple containing the lists of created chips and segmentation maps.
-    """
-    ds, crs = open_mf_tiff_dataset(hls_tile_dict, mask_cloud)
-    df = gpd.GeoDataFrame(df, geometry=[Point(xy) for xy in zip(df.x, df.y)])
-    df.set_crs(epsg=src_crs, inplace=True)
-    df = df.to_crs(crs=crs)
-
-    df = df[
-        (ds["x"].min().item() <= df["geometry"].x)
-        & (df["geometry"].x <= ds["x"].max().item())
-        & (ds["y"].min().item() <= df["geometry"].y)
-        & (df["geometry"].y <= ds["y"].max().item())
-    ]
-    os.makedirs(output_directory, exist_ok=True)
-    tile_name_splits = hls_tile_dict["tiles"]["B02_0"].split(".")
-    tile_id = f"{tile_name_splits[1]}_{tile_name_splits[2]}_{tile_name_splits[3]}"
-    date_id = df.iloc[0]["date"].strftime("%Y%m%d")
-    chips = []
-    seg_maps: list[str | None] = []
-    n_chips_x = ds.sizes["x"] // chip_size
-    n_chips_y = ds.sizes["y"] // chip_size
-    chip_coords = list(set(get_chip_coords(df, ds, chip_size)))
-    for x, y in chip_coords:
-        if (x >= n_chips_x) or (y >= n_chips_y):
-            continue
-        chip_id = f"{date_id}_{tile_id}_{x}_{y}"
-        chip_name = f"chip_{chip_id}.tif"
-        seg_map_name = f"seg_map_{chip_id}.tif"
-
-        chip_filename = os.path.join(output_directory, "chips", chip_name)
-        seg_map_filename = os.path.join(output_directory, "seg_maps", seg_map_name)
-        if os.path.exists(chip_filename) or os.path.exists(seg_map_filename):
-            continue
-
-        chip = ds.isel(
-            x=slice(x * chip_size, (x + 1) * chip_size),
-            y=slice(y * chip_size, (y + 1) * chip_size),
-        )
-        if chip.count().values == 0:
-            continue
-        seg_map = create_segmentation_map(chip, df, no_data_value, window_size)
-        if seg_map.where(seg_map != no_data_value).count().values == 0:
-            continue
-        seg_maps.append(seg_map_name)
-        seg_map.rio.to_raster(seg_map_filename)
-        chip = chip.fillna(no_data_value)
-        chips.append(chip_name)
-        chip.band_data.rio.to_raster(chip_filename)
-    return chips, seg_maps
-
-
-def create_hls_dataset(
-    data_with_tiles: pd.DataFrame, outdir: str
-) -> tuple[dict[str, dict[str, dict[str, str]]], set[str]]:
-    """Creates HLS Dataset.
-
-    A HLS dataset is a list of dictionary mapping band names to corresponding GeoTiff
-    filepath. It is required for creating chips.
-
-    Args:
-        data_with_tiles (pd.DataFrame): A dataframe containing observations that fall
-            within a dense tile. It also has `hls_tiles` column that contains a temporal
-            series of HLS granules.
-        outdir (str): Output directory where tiles could be downloaded to.
-
-    Returns:
-        A tuple containing HLS dataset and a list of tiles that needs to be downloaded.
-    """
-    data_with_tiles = data_with_tiles.drop_duplicates(subset=["hls_tiles"])
-    data_with_tiles = data_with_tiles[
-        data_with_tiles["hls_tiles"].apply(
-            lambda granule_lst: all("HLS" in str(item) for item in granule_lst)
-        )
-    ]
-    assert not data_with_tiles.empty, "No observation record with valid HLS tiles"
-    hls_dataset = {}
-    granules_to_download = []
-    s30_bands = ["B02", "B03", "B04", "B8A", "B11", "B12", "Fmask"]
-    l30_bands = ["B02", "B03", "B04", "B05", "B06", "B07", "Fmask"]
-    for hls_tiles, obsv_date in zip(
-        data_with_tiles["hls_tiles"], data_with_tiles["date"]
-    ):
-        band_id, band_path = [], []
-        mask_id, mask_path = [], []
-        for idx, tile in enumerate(hls_tiles):
-            tile = tile.strip(".")
-            if "HLS.S30" in tile:
-                for band in s30_bands:
-                    if band == "Fmask":
-                        mask_id.append(f"{band}_{idx}")
-                        mask_path.append(
-                            os.path.join(outdir, "hls_tiles", f"{tile}.{band}.tif")
-                        )
-                    else:
-                        band_id.append(f"{band}_{idx}")
-                        band_path.append(
-                            os.path.join(outdir, "hls_tiles", f"{tile}.{band}.tif")
-                        )
-                    granules_to_download.append(
-                        f"https://data.lpdaac.earthdatacloud.nasa.gov/lp-prod-protected/HLSS30.020/{tile}/{tile}.{band}.tif"  # noqa
-                    )
-            else:
-                for band in l30_bands:
-                    if band == "Fmask":
-                        mask_id.append(f"{band}_{idx}")
-                        mask_path.append(
-                            os.path.join(outdir, "hls_tiles", f"{tile}.{band}.tif")
-                        )
-                    else:
-                        band_id.append(f"{band}_{idx}")
-                        band_path.append(
-                            os.path.join(outdir, "hls_tiles", f"{tile}.{band}.tif")
-                        )
-                    granules_to_download.append(
-                        f"https://data.lpdaac.earthdatacloud.nasa.gov/lp-prod-protected/HLSL30.020/{tile}/{tile}.{band}.tif"  # noqa
-                    )
-
-        hls_dataset[f'{obsv_date.strftime("%Y-%m-%d")}_{tile.split(".")[2]}'] = {
-            "tiles": {k: v for k, v in zip(band_id, band_path)},
-            "fmasks": {k: v for k, v in zip(mask_id, mask_path)},
-        }
-    return hls_dataset, set(granules_to_download)
-
-
->>>>>>> 3154e660
 def main(argv: Any) -> None:
     """CSV Chip Creator.
 
     Given a csv file containing geo-located point observations and labels, the Chip
-<<<<<<< HEAD
     Creator creates small chip from larger tiles which is suitable for training
-=======
-    Creator creates small chips from large HLS tiles which is suitable for training
->>>>>>> 3154e660
     segmentation models.
     """
     del argv
     data = pd.read_csv(FLAGS.dataframe_path)
-<<<<<<< HEAD
-    data["date"] = pd.to_datetime(data["date"]) - pd.offsets.MonthBegin(1)
-    data["input_features_date"] = data["date"] - pd.DateOffset(months=1)
+    data["date"] = (
+        pd.to_datetime(data["date"]) - pd.offsets.MonthBegin(1)
+        if FLAGS.shift_to_month_start
+        else pd.to_datetime(data["date"])
+    )
+    data["input_features_date"] = (
+        data["date"] - pd.DateOffset(days=FLAGS.temporal_step)
+        if FLAGS.is_time_series_task
+        else data["date"]
+    )
+    FLAGS.num_steps = 1 if not FLAGS.is_time_series_task else FLAGS.num_steps
     sub_data = get_tiles(data, min_count=FLAGS.min_count)
 
     if FLAGS.data_source == "HLS":
@@ -411,25 +180,6 @@
         hls_utils.parallel_download(
             hls_granules_to_download,
             outdir=os.path.join(FLAGS.output_directory, "hls_tiles"),
-=======
-    data["date"] = (
-        pd.to_datetime(data["date"]) - pd.offsets.MonthBegin(1)
-        if FLAGS.shift_to_month_start
-        else pd.to_datetime(data["date"])
-    )
-    data["input_features_date"] = (
-        data["date"] - pd.DateOffset(days=FLAGS.temporal_step)
-        if FLAGS.is_time_series_task
-        else data["date"]
-    )
-    FLAGS.num_steps = 1 if not FLAGS.is_time_series_task else FLAGS.num_steps
-    sub_data = hls_utils.get_hls_tiles(data, min_count=FLAGS.min_count)
-
-    if not (
-        os.path.exists(os.path.join(FLAGS.output_directory, "hls_dataset.json"))
-        and os.path.exists(
-            os.path.join(FLAGS.output_directory, "granules_to_download.csv")
->>>>>>> 3154e660
         )
         if FLAGS.download_only:
             return
@@ -456,6 +206,7 @@
                     src_crs=FLAGS.src_crs,
                     mask_cloud=FLAGS.mask_cloud,
                     water_mask=FLAGS.water_mask,
+                    window_size=FLAGS.window_size,
                 )
                 all_chips.extend(chips)
                 all_seg_maps.extend(seg_maps)
@@ -549,6 +300,7 @@
                     src_crs=FLAGS.src_crs,
                     mask_cloud=FLAGS.mask_cloud,
                     water_mask=FLAGS.water_mask,
+                    window_size=FLAGS.window_size,
                 )
                 all_chips.extend(chips)
                 all_seg_maps.extend(seg_maps)
@@ -561,60 +313,9 @@
             os.path.join(FLAGS.output_directory, "s2_chips_dataset.csv")
         )
     else:
-<<<<<<< HEAD
         raise ValueError(
             "Error: data_source value is not correct. Please enter 'HLS' or 'S2'."
         )
-=======
-        logging.info("HLS dataset JSON already created")
-        with open(
-            os.path.join(FLAGS.output_directory, "hls_dataset.json")
-        ) as json_file:
-            hls_dataset = json.load(json_file)
-        granules_to_download = pd.read_csv(
-            os.path.join(FLAGS.output_directory, "granules_to_download.csv")
-        )["tiles"].tolist()
-    os.makedirs(os.path.join(FLAGS.output_directory, "hls_tiles"), exist_ok=True)
-    logging.info("Downloading HLS Tiles")
-    hls_utils.parallel_download(
-        granules_to_download,
-        outdir=os.path.join(FLAGS.output_directory, "hls_tiles"),
-    )
-    if FLAGS.download_only:
-        return
-    logging.info("Creating Chips and Segmentation Maps")
-    all_chips = []
-    all_seg_maps = []
-    os.makedirs(os.path.join(FLAGS.output_directory, "chips"), exist_ok=True)
-    os.makedirs(os.path.join(FLAGS.output_directory, "seg_maps"), exist_ok=True)
-    for key, hls_tile_dict in tqdm(hls_dataset.items(), desc="Processing HLS Dataset"):
-        obsv_date_str, tile_id = key.split("_")
-        obsv_data = sub_data[
-            (sub_data["date"] == pd.to_datetime(obsv_date_str))
-            & (sub_data["mgrs_tile_id"].str.contains(tile_id.strip("T")))
-        ]
-        try:
-            chips, seg_maps = create_and_save_chips_with_seg_maps(
-                hls_tile_dict,
-                obsv_data,
-                chip_size=FLAGS.chip_size,
-                output_directory=FLAGS.output_directory,
-                no_data_value=FLAGS.no_data_value,
-                src_crs=FLAGS.src_crs,
-                mask_cloud=FLAGS.mask_cloud,
-                window_size=FLAGS.window_size,
-            )
-            all_chips.extend(chips)
-            all_seg_maps.extend(seg_maps)
-        except rasterio.errors.RasterioIOError as e:
-            logging.error(f"Error {e} when reading dataset containing: {hls_tile_dict}")
-        except IndexError as e:
-            logging.error(f"Error {e} when processing {key}")
-    logging.info("Saving dataframe of chips and segmentation maps.")
-    pd.DataFrame({"Input": all_chips, "Label": all_seg_maps}).to_csv(
-        os.path.join(FLAGS.output_directory, "hls_chips_dataset.csv")
-    )
->>>>>>> 3154e660
 
 
 if __name__ == "__main__":
